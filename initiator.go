--- conflicted
+++ resolved
@@ -49,24 +49,18 @@
 	connErr := make(chan error)
 	go func() {
 		connErr <- c.conn.serve()
-		close(connErr)
 	}()
 
 	handlerErr := make(chan error, 1)
 	go func() {
 		handlerErr <- c.handler.Run()
-		close(handlerErr)
 	}()
 
-<<<<<<< HEAD
-	defer c.handler.StopWithError(fmt.Errorf("initiator closed"))
-	defer c.conn.Close()
-=======
 	defer func() {
+		c.handler.StopWithError(fmt.Errorf("initiator closed"))
+		c.conn.Close()
 		c.cancel()
-		c.conn.Close()
 	}()
->>>>>>> 69a81dbb
 
 	go func() {
 		for {
